--- conflicted
+++ resolved
@@ -1,4 +1,3 @@
-<<<<<<< HEAD
 <!--
   Licensed to the Apache Software Foundation (ASF) under one or more
   contributor license agreements.  See the NOTICE file distributed with
@@ -26,33 +25,4 @@
         <level value="INFO"/>
         <appender-ref ref="CONSOLE"/>
     </root>
-=======
-<!--
-  Licensed to the Apache Software Foundation (ASF) under one or more
-  contributor license agreements.  See the NOTICE file distributed with
-  this work for additional information regarding copyright ownership.
-  The ASF licenses this file to You under the Apache License, Version 2.0
-  (the "License"); you may not use this file except in compliance with
-  the License.  You may obtain a copy of the License at
-
-      http://www.apache.org/licenses/LICENSE-2.0
-
-  Unless required by applicable law or agreed to in writing, software
-  distributed under the License is distributed on an "AS IS" BASIS,
-  WITHOUT WARRANTIES OR CONDITIONS OF ANY KIND, either express or implied.
-  See the License for the specific language governing permissions and
-  limitations under the License.
-  -->
-<!DOCTYPE log4j:configuration SYSTEM "log4j.dtd">
-<log4j:configuration xmlns:log4j="http://jakarta.apache.org/log4j/" debug="false">
-    <appender name="CONSOLE" class="org.apache.log4j.ConsoleAppender">
-        <layout class="org.apache.log4j.PatternLayout">
-            <param name="ConversionPattern" value="[%d{dd/MM/yy hh:mm:ss:sss z}] %t %5p %c{2}: %m%n"/>
-        </layout>
-    </appender>
-    <root>
-        <level value="INFO"/>
-        <appender-ref ref="CONSOLE"/>
-    </root>
->>>>>>> 5184416b
 </log4j:configuration>